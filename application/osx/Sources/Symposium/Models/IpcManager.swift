import Combine
import CoreGraphics
import Foundation

// MARK: - IPC Message Types

/// Base IPC message structure for communication with VSCode extension via daemon
struct IPCMessage: Codable {
    let type: String
    let payload: JsonBlob
    let id: String
    let shellPid: Int?

    private enum CodingKeys: String, CodingKey {
        case type, payload, id
        case shellPid = "shell_pid"
    }
}

/// Unified request for taskspace state operations (get/update)
struct TaskspaceStateRequest: Codable {
    let projectPath: String
    let taskspaceUuid: String
    let name: String?        // None = don't update, Some = set new value
    let description: String? // None = don't update, Some = set new value
    
    private enum CodingKeys: String, CodingKey {
        case projectPath = "project_path"
        case taskspaceUuid = "taskspace_uuid"
        case name, description
    }
}

/// Response for taskspace state operations
struct TaskspaceStateResponse: Codable {
    let name: String?         // User-visible taskspace name
    let description: String?  // User-visible taskspace description  
    let initialPrompt: String? // LLM task description (cleared after updates)
    let agentCommand: [String] // Command to launch the appropriate agent
    
    private enum CodingKeys: String, CodingKey {
        case name, description
        case initialPrompt = "initial_prompt"
        case agentCommand = "agent_command"
    }
}

/// Request from MCP tool to create a new taskspace
struct SpawnTaskspacePayload: Codable {
    let projectPath: String
    let taskspaceUuid: String  // UUID of parent taskspace requesting the spawn
    let name: String
    let taskDescription: String
    let initialPrompt: String

    private enum CodingKeys: String, CodingKey {
        case projectPath = "project_path"
        case taskspaceUuid = "taskspace_uuid"
        case name
        case taskDescription = "task_description"
        case initialPrompt = "initial_prompt"
    }
}

/// Response to spawn_taskspace with new taskspace UUID
struct SpawnTaskspaceResponse: Codable {
    let newTaskspaceUuid: String
}

<<<<<<< HEAD
=======
/// Request to update taskspace name and description
struct UpdateTaskspacePayload: Codable {
    let taskspaceUuid: String
    let name: String
    let description: String
    let projectPath: String

    private enum CodingKeys: String, CodingKey {
        case taskspaceUuid = "taskspace_uuid"
        case name, description
        case projectPath = "project_path"
    }
}

/// Request to delete current taskspace
struct DeleteTaskspacePayload: Codable {
    let taskspaceUuid: String
    let projectPath: String

    private enum CodingKeys: String, CodingKey {
        case taskspaceUuid = "taskspace_uuid"
        case projectPath = "project_path"
    }
}

>>>>>>> 333abea4
/// Progress update from MCP tool for taskspace activity logs
struct LogProgressPayload: Codable {
    let projectPath: String
    let taskspaceUuid: String
    let message: String
    let category: String

    private enum CodingKeys: String, CodingKey {
        case projectPath = "project_path"
        case taskspaceUuid = "taskspace_uuid"
        case message, category
    }
}

/// Request from MCP tool for user attention (highlights taskspace, dock badge)
struct SignalUserPayload: Codable {
    let projectPath: String
    let taskspaceUuid: String
    let message: String

    private enum CodingKeys: String, CodingKey {
        case projectPath = "project_path"
        case taskspaceUuid = "taskspace_uuid"
        case message
    }
}

struct TaskspaceRollCallPayload: Codable {
    let taskspaceUuid: String

    private enum CodingKeys: String, CodingKey {
        case taskspaceUuid = "taskspace_uuid"
    }
}

struct RegisterTaskspaceWindowPayload: Codable {
    let windowTitle: String
    let taskspaceUuid: String

    private enum CodingKeys: String, CodingKey {
        case windowTitle = "window_title"
        case taskspaceUuid = "taskspace_uuid"
    }
}

// MARK: - IPC Message Handling Protocol

/// Result of attempting to handle an IPC message
enum MessageHandlingResult<T: Codable> {
    case handled(T?)
    case notForMe
}

/// Protocol for objects that can handle IPC messages (typically one per active project)
protocol IpcMessageDelegate: AnyObject {
    func handleTaskspaceState(_ payload: TaskspaceStateRequest, messageId: String) async
        -> MessageHandlingResult<TaskspaceStateResponse>
    func handleSpawnTaskspace(_ payload: SpawnTaskspacePayload, messageId: String) async
        -> MessageHandlingResult<SpawnTaskspaceResponse>
<<<<<<< HEAD
=======
    func handleUpdateTaskspace(_ payload: UpdateTaskspacePayload, messageId: String) async
        -> MessageHandlingResult<EmptyResponse>
    func handleDeleteTaskspace(_ payload: DeleteTaskspacePayload, messageId: String) async
        -> MessageHandlingResult<EmptyResponse>
>>>>>>> 333abea4
    func handleLogProgress(_ payload: LogProgressPayload, messageId: String) async
        -> MessageHandlingResult<EmptyResponse>
    func handleSignalUser(_ payload: SignalUserPayload, messageId: String) async
        -> MessageHandlingResult<EmptyResponse>
}

/// Empty response type for messages that don't return data
struct EmptyResponse: Codable {}

// MARK: - IPC Manager

class IpcManager: ObservableObject {
    @Published var isConnected = false
    @Published var error: String?

    private var clientProcess: Process?
    private var inputPipe: Pipe?
    private var delegates: [IpcMessageDelegate] = []

    private static var nextInstanceId = 1
    private let instanceId: Int

    init() {
        self.instanceId = IpcManager.nextInstanceId
        IpcManager.nextInstanceId += 1
        Logger.shared.log("IpcManager[\(instanceId)]: Created")
    }

    deinit {
        Logger.shared.log("IpcManager[\(instanceId)]: Cleaning up - terminating client process")
        clientProcess?.terminate()
        inputPipe = nil
    }

    // MARK: - Delegate Management

    func addDelegate(_ delegate: IpcMessageDelegate) {
        delegates.append(delegate)
        Logger.shared.log(
            "IpcManager[\(instanceId)]: Added delegate, now have \(delegates.count) delegates")
    }

    func removeDelegate(_ delegate: IpcMessageDelegate) {
        delegates.removeAll { $0 === delegate }
        Logger.shared.log(
            "IpcManager[\(instanceId)]: Removed delegate, now have \(delegates.count) delegates")
    }

    func startClient(mcpServerPath: String) {
        guard clientProcess == nil else { return }

        error = nil
        Logger.shared.log("IpcManager[\(instanceId)]: Starting symposium-mcp client...")
        Logger.shared.log("IpcManager[\(instanceId)]: Path: \(mcpServerPath)")
        Logger.shared.log("IpcManager[\(instanceId)]: Command: \(mcpServerPath) client")

        DispatchQueue.global(qos: .userInitiated).async {
            self.launchClient(mcpServerPath: mcpServerPath)
        }
    }

    func stopClient() {
        clientProcess?.terminate()
        clientProcess = nil
        inputPipe = nil

        DispatchQueue.main.async {
            self.isConnected = false
        }
    }

    private func launchClient(mcpServerPath: String) {
        let process = Process()

        // Use shell to handle PATH resolution automatically
        process.executableURL = URL(fileURLWithPath: "/bin/sh")
        process.arguments = ["-c", "\(mcpServerPath) client"]

        // Set up pipes for stdin/stdout/stderr
        let inputPipe = Pipe()
        let outputPipe = Pipe()

        process.standardInput = inputPipe
        process.standardOutput = outputPipe
        process.standardError = outputPipe

        self.inputPipe = inputPipe

        do {
            try process.run()
            self.clientProcess = process

            DispatchQueue.main.async {
                self.isConnected = true
                Logger.shared.log(
                    "IpcManager[\(self.instanceId)]: Client process started successfully")
                Logger.shared.log(
                    "IpcManager[\(self.instanceId)]: isConnected set to \(self.isConnected)")
            }

            // Set up continuous message reading
            self.setupMessageReader(outputPipe: outputPipe)

            // Monitor process termination
            process.waitUntilExit()

            DispatchQueue.main.async {
                self.isConnected = false
                Logger.shared.log(
                    "IpcManager[\(self.instanceId)]: Client process exited with status \(process.terminationStatus)"
                )
                if process.terminationStatus != 0 {
                    self.error = "Client exited with status \(process.terminationStatus)"
                }
            }

        } catch {
            DispatchQueue.main.async {
                self.error = "Failed to start client: \(error.localizedDescription)"
                Logger.shared.log(
                    "IpcManager[\(self.instanceId)]: Error starting client: \(error.localizedDescription)"
                )
            }
        }
    }

    private func setupMessageReader(outputPipe: Pipe) {
        let fileHandle = outputPipe.fileHandleForReading

        DispatchQueue.global(qos: .background).async {
            var buffer = Data()

            while self.clientProcess != nil {
                let chunk = fileHandle.availableData
                if chunk.isEmpty {
                    break  // Process ended
                }

                buffer.append(chunk)

                // Process complete lines (messages are newline-delimited)
                while let newlineRange = buffer.range(of: Data([0x0A])) {  // \n
                    let lineData = buffer.subdata(in: 0..<newlineRange.lowerBound)
                    buffer.removeSubrange(0..<newlineRange.upperBound)

                    if let lineString = String(data: lineData, encoding: .utf8), !lineString.isEmpty
                    {
                        self.handleIncomingMessage(lineString)
                    }
                }
            }
        }
    }

    private func handleIncomingMessage(_ messageString: String) {
        Logger.shared.log("IpcManager[\(instanceId)]: Received message: \(messageString)")

        guard let messageData = messageString.data(using: .utf8) else {
            Logger.shared.log("IpcManager[\(instanceId)]: Failed to convert message to data")
            return
        }

        do {
            let message = try JSONDecoder().decode(IPCMessage.self, from: messageData)

            switch message.type {
            case "taskspace_state":
                handleTaskspaceState(message: message)
            case "spawn_taskspace":
                handleSpawnTaskspace(message: message)
<<<<<<< HEAD
=======
            case "update_taskspace":
                handleUpdateTaskspace(message: message)
            case "delete_taskspace":
                handleDeleteTaskspace(message: message)
>>>>>>> 333abea4
            case "log_progress":
                handleLogProgress(message: message)
            case "signal_user":
                handleSignalUser(message: message)
            case "register_taskspace_window":
                handleRegisterTaskspaceWindow(message: message)
            default:
                Logger.shared.log(
                    "IpcManager[\(instanceId)]: Unknown message type: \(message.type)")
            }

        } catch {
            Logger.shared.log("IpcManager[\(instanceId)]: Failed to parse message: \(error)")
        }
    }

    private func handleTaskspaceState(message: IPCMessage) {
        Task {
            do {
                let payloadData = try JSONEncoder().encode(message.payload)
                let payload = try JSONDecoder().decode(
                    TaskspaceStateRequest.self, from: payloadData)
                Logger.shared.log(
                    "IpcManager[\(instanceId)]: Taskspace state operation for UUID: \(payload.taskspaceUuid)"
                )

                // Try each delegate until one handles the message
                for delegate in delegates {
                    let result = await delegate.handleTaskspaceState(
                        payload, messageId: message.id)
                    if case .handled(let responseData) = result {
                        sendResponse(to: message.id, success: true, data: responseData)
                        return
                    }
                }

                // No delegate handled the message
                Logger.shared.log(
                    "IpcManager[\(instanceId)]: No delegate handled get_taskspace_state for UUID: \(payload.taskspaceUuid)"
                )
                sendResponse(
                    to: message.id, success: false, data: nil as EmptyResponse?,
                    error: "Taskspace not found")

            } catch {
                Logger.shared.log(
                    "IpcManager[\(instanceId)]: Failed to parse get_taskspace_state payload: \(error)"
                )
                sendResponse(
                    to: message.id, success: false, data: nil as TaskspaceStateResponse?,
                    error: "Invalid payload")
            }
        }
    }

    private func handleSpawnTaskspace(message: IPCMessage) {
        Task {
            do {
                let payloadData = try JSONEncoder().encode(message.payload)
                let payload = try JSONDecoder().decode(
                    SpawnTaskspacePayload.self, from: payloadData)
                Logger.shared.log(
                    "IpcManager[\(instanceId)]: Spawn taskspace: \(payload.name) in \(payload.projectPath)"
                )

                // Try each delegate until one handles the message
                for delegate in delegates {
                    let result = await delegate.handleSpawnTaskspace(payload, messageId: message.id)
                    if case .handled(let responseData) = result {
                        sendResponse(to: message.id, success: true, data: responseData)
                        return
                    }
                }

                // No delegate handled the message
                Logger.shared.log(
                    "IpcManager[\(instanceId)]: No delegate handled spawn_taskspace for project: \(payload.projectPath)"
                )
                sendResponse(
                    to: message.id, success: false, data: nil as SpawnTaskspaceResponse?,
                    error: "Project not found")

            } catch {
                Logger.shared.log(
                    "IpcManager[\(instanceId)]: Failed to parse spawn_taskspace payload: \(error)")
                sendResponse(
                    to: message.id, success: false, data: nil as SpawnTaskspaceResponse?,
                    error: "Invalid payload")
            }
        }
    }

<<<<<<< HEAD
=======
    private func handleUpdateTaskspace(message: IPCMessage) {
        Task {
            do {
                let payloadData = try JSONEncoder().encode(message.payload)
                let payload = try JSONDecoder().decode(
                    UpdateTaskspacePayload.self, from: payloadData)
                Logger.shared.log(
                    "IpcManager[\(instanceId)]: Update taskspace \(payload.taskspaceUuid): \(payload.name)"
                )

                // Try each delegate until one handles the message
                for delegate in delegates {
                    let result = await delegate.handleUpdateTaskspace(
                        payload, messageId: message.id)
                    if case .handled(let responseData) = result {
                        sendResponse(to: message.id, success: true, data: responseData)
                        return
                    }
                }

                // No delegate handled the message
                Logger.shared.log(
                    "IpcManager[\(instanceId)]: No delegate handled update_taskspace message")
                sendResponse(
                    to: message.id, success: false, data: nil as String?,
                    error: "No handler available")

            } catch {
                Logger.shared.log(
                    "IpcManager[\(instanceId)]: Failed to parse update_taskspace payload: \(error)")
                sendResponse(
                    to: message.id, success: false, data: nil as String?, error: "Invalid payload")
            }
        }
    }

    private func handleDeleteTaskspace(message: IPCMessage) {
        Task {
            do {
                let payloadData = try JSONEncoder().encode(message.payload)
                let payload = try JSONDecoder().decode(
                    DeleteTaskspacePayload.self, from: payloadData)

                // Try each delegate until one handles the message
                for delegate in delegates {
                    let result = await delegate.handleDeleteTaskspace(
                        payload, messageId: message.id)

                    switch result {
                    case .handled(let response):
                        sendResponse(
                            to: message.id, success: true, data: response, error: nil)
                        return
                    case .notForMe:
                        continue
                    }
                }

                // No delegate handled the message
                Logger.shared.log(
                    "IpcManager[\(instanceId)]: No delegate handled delete_taskspace for UUID: \(payload.taskspaceUuid)")
                sendResponse(
                    to: message.id, success: false, data: nil as String?,
                    error: "No handler available")

            } catch {
                Logger.shared.log(
                    "IpcManager[\(instanceId)]: Failed to parse delete_taskspace payload: \(error)")
                sendResponse(
                    to: message.id, success: false, data: nil as String?, error: "Invalid payload")
            }
        }
    }

>>>>>>> 333abea4
    private func handleLogProgress(message: IPCMessage) {
        Task {
            do {
                let payloadData = try JSONEncoder().encode(message.payload)
                let payload = try JSONDecoder().decode(LogProgressPayload.self, from: payloadData)
                Logger.shared.log(
                    "IpcManager[\(instanceId)]: Log progress for \(payload.taskspaceUuid): \(payload.message)"
                )

                // Try each delegate until one handles the message
                for delegate in delegates {
                    let result = await delegate.handleLogProgress(payload, messageId: message.id)
                    if case .handled(let responseData) = result {
                        sendResponse(to: message.id, success: true, data: responseData)
                        return
                    }
                }

                // No delegate handled the message
                Logger.shared.log(
                    "IpcManager[\(instanceId)]: No delegate handled log_progress for UUID: \(payload.taskspaceUuid)"
                )
                sendResponse(
                    to: message.id, success: false, data: nil as EmptyResponse?,
                    error: "Taskspace not found")

            } catch {
                Logger.shared.log(
                    "IpcManager[\(instanceId)]: Failed to parse log_progress payload: \(error)")
                sendResponse(
                    to: message.id, success: false, data: nil as EmptyResponse?,
                    error: "Invalid payload")
            }
        }
    }

    private func handleSignalUser(message: IPCMessage) {
        Task {
            do {
                let payloadData = try JSONEncoder().encode(message.payload)
                let payload = try JSONDecoder().decode(SignalUserPayload.self, from: payloadData)
                Logger.shared.log(
                    "IpcManager[\(instanceId)]: Signal user for \(payload.taskspaceUuid): \(payload.message)"
                )

                // Try each delegate until one handles the message
                for delegate in delegates {
                    let result = await delegate.handleSignalUser(payload, messageId: message.id)
                    if case .handled(let responseData) = result {
                        sendResponse(to: message.id, success: true, data: responseData)
                        return
                    }
                }

                // No delegate handled the message
                Logger.shared.log(
                    "IpcManager[\(instanceId)]: No delegate handled signal_user for UUID: \(payload.taskspaceUuid)"
                )
                sendResponse(
                    to: message.id, success: false, data: nil as EmptyResponse?,
                    error: "Taskspace not found")

            } catch {
                Logger.shared.log(
                    "IpcManager[\(instanceId)]: Failed to parse signal_user payload: \(error)")
                sendResponse(
                    to: message.id, success: false, data: nil as EmptyResponse?,
                    error: "Invalid payload")
            }
        }
    }

    private func handleRegisterTaskspaceWindow(message: IPCMessage) {
        Task {
            do {
                let payloadData = try JSONEncoder().encode(message.payload)
                let payload = try JSONDecoder().decode(
                    RegisterTaskspaceWindowPayload.self, from: payloadData)
                Logger.shared.log(
                    "IpcManager[\(instanceId)]: Register window containing '\(payload.windowTitle)' for taskspace \(payload.taskspaceUuid)"
                )

                if let windowID = findWindowBySubstring(payload.windowTitle) {
                    Logger.shared.log(
                        "IpcManager[\(instanceId)]: Found window \(windowID) for taskspace \(payload.taskspaceUuid)"
                    )

                    // Store association via delegate
                    var success = false
                    for delegate in delegates {
                        if let projectManager = delegate as? ProjectManager,
                            projectManager.associateWindow(windowID, with: payload.taskspaceUuid)
                        {
                            success = true
                            break
                        }
                    }

                    if success {
                        sendResponse(to: message.id, success: true, data: ["success": true])
                    } else {
                        sendResponse(
                            to: message.id, success: false, data: nil as EmptyResponse?,
                            error: "Failed to associate window")
                    }
                } else {
                    Logger.shared.log(
                        "IpcManager[\(instanceId)]: Window not found containing: \(payload.windowTitle)"
                    )
                    sendResponse(
                        to: message.id, success: false, data: nil as EmptyResponse?,
                        error: "Window not found")
                }

            } catch {
                Logger.shared.log(
                    "IpcManager[\(instanceId)]: Failed to parse register_taskspace_window payload: \(error)"
                )
                sendResponse(
                    to: message.id, success: false, data: nil as EmptyResponse?,
                    error: "Invalid payload")
            }
        }
    }

    private func findWindowBySubstring(_ targetSubstring: String) -> CGWindowID? {
        let options = CGWindowListOption([.optionOnScreenOnly, .excludeDesktopElements])
        let windowList =
            CGWindowListCopyWindowInfo(options, kCGNullWindowID) as? [[String: Any]] ?? []

        for dict in windowList {
            guard let windowID = dict[kCGWindowNumber as String] as? CGWindowID,
                dict[kCGWindowLayer as String] as? Int == 0  // Normal windows only
            else {
                continue
            }

            // Get window title from CGWindow info
            let title = dict[kCGWindowName as String] as? String ?? ""

            if title.contains(targetSubstring) {
                return windowID
            }
        }

        return nil
    }

    // MARK: - Response Sending (for delegates)

    func sendResponse<T: Codable>(
        to messageId: String, success: Bool, data: T? = nil, error: String? = nil
    ) {
        guard let inputPipe = self.inputPipe else {
            Logger.shared.log("IpcManager[\(instanceId)]: Cannot send response - no input pipe")
            return
        }

        do {
            let responseData: JsonBlob?
            if let data = data {
                let encodedData = try JSONEncoder().encode(data)
                responseData = try JSONDecoder().decode(JsonBlob.self, from: encodedData)
            } else {
                responseData = nil
            }

            // Build response payload as JsonBlob directly
            var responseFields: [JsonBlob.PropertyKey: JsonBlob] = [
                JsonBlob.PropertyKey(stringValue: "success"): .boolean(success)
            ]

            if let error = error {
                responseFields[JsonBlob.PropertyKey(stringValue: "error")] = .string(error)
            }

            if let responseData = responseData {
                responseFields[JsonBlob.PropertyKey(stringValue: "data")] = responseData
            }

            let responseMessage = IPCMessage(
                type: "response",
                payload: .object(responseFields),
                id: messageId,
                shellPid: nil
            )

            let messageData = try JSONEncoder().encode(responseMessage)
            var messageString = String(data: messageData, encoding: .utf8) ?? ""
            messageString += "\n"

            if let stringData = messageString.data(using: String.Encoding.utf8) {
                inputPipe.fileHandleForWriting.write(stringData)
                Logger.shared.log("IpcManager[\(instanceId)]: Sent response to \(messageId)")
            }

        } catch {
            Logger.shared.log("IpcManager[\(instanceId)]: Failed to send response: \(error)")
        }
    }

    func sendBroadcastMessage<T: Codable>(type: String, payload: T) {
        guard let inputPipe = self.inputPipe else {
            Logger.shared.log(
                "IpcManager[\(instanceId)]: Cannot send broadcast message - no input pipe")
            return
        }

        do {
            // Convert payload to JsonBlob
            let encodedPayload = try JSONEncoder().encode(payload)
            let jsonBlobPayload = try JSONDecoder().decode(JsonBlob.self, from: encodedPayload)

            let message = IPCMessage(
                type: type,
                payload: jsonBlobPayload,
                id: UUID().uuidString,
                shellPid: nil
            )

            let messageData = try JSONEncoder().encode(message)
            var messageString = String(data: messageData, encoding: .utf8) ?? ""
            messageString += "\n"

            if let stringData = messageString.data(using: String.Encoding.utf8) {
                inputPipe.fileHandleForWriting.write(stringData)
                Logger.shared.log("IpcManager[\(instanceId)]: Sent broadcast message: \(type)")
            }

        } catch {
            Logger.shared.log(
                "IpcManager[\(instanceId)]: Failed to send broadcast message: \(error)")
        }
    }
}<|MERGE_RESOLUTION|>--- conflicted
+++ resolved
@@ -67,8 +67,6 @@
     let newTaskspaceUuid: String
 }
 
-<<<<<<< HEAD
-=======
 /// Request to update taskspace name and description
 struct UpdateTaskspacePayload: Codable {
     let taskspaceUuid: String
@@ -93,8 +91,6 @@
         case projectPath = "project_path"
     }
 }
-
->>>>>>> 333abea4
 /// Progress update from MCP tool for taskspace activity logs
 struct LogProgressPayload: Codable {
     let projectPath: String
@@ -154,13 +150,10 @@
         -> MessageHandlingResult<TaskspaceStateResponse>
     func handleSpawnTaskspace(_ payload: SpawnTaskspacePayload, messageId: String) async
         -> MessageHandlingResult<SpawnTaskspaceResponse>
-<<<<<<< HEAD
-=======
     func handleUpdateTaskspace(_ payload: UpdateTaskspacePayload, messageId: String) async
         -> MessageHandlingResult<EmptyResponse>
     func handleDeleteTaskspace(_ payload: DeleteTaskspacePayload, messageId: String) async
         -> MessageHandlingResult<EmptyResponse>
->>>>>>> 333abea4
     func handleLogProgress(_ payload: LogProgressPayload, messageId: String) async
         -> MessageHandlingResult<EmptyResponse>
     func handleSignalUser(_ payload: SignalUserPayload, messageId: String) async
@@ -331,13 +324,10 @@
                 handleTaskspaceState(message: message)
             case "spawn_taskspace":
                 handleSpawnTaskspace(message: message)
-<<<<<<< HEAD
-=======
             case "update_taskspace":
                 handleUpdateTaskspace(message: message)
             case "delete_taskspace":
                 handleDeleteTaskspace(message: message)
->>>>>>> 333abea4
             case "log_progress":
                 handleLogProgress(message: message)
             case "signal_user":
@@ -430,8 +420,6 @@
         }
     }
 
-<<<<<<< HEAD
-=======
     private func handleUpdateTaskspace(message: IPCMessage) {
         Task {
             do {
@@ -505,8 +493,6 @@
             }
         }
     }
-
->>>>>>> 333abea4
     private func handleLogProgress(message: IPCMessage) {
         Task {
             do {
